--- conflicted
+++ resolved
@@ -128,7 +128,6 @@
       for (size_t k = i; k < j; k++) {
         ecs.push_back(v[k].ec);
       }
-<<<<<<< HEAD
       
       if (opt.umi_gene_collapse) {
         intersect_genes_of_ecs(ecs,ec2genes, glist);
@@ -176,12 +175,6 @@
         }
       } else { // Consider the records, which share the same UMI, as having come from the same molecule
         int32_t ec = intersect_ecs(ecs, u, genemap, ecmap, ecmapinv, ec2genes);
-=======
-
-      int32_t ec = intersect_ecs(ecs, u, genemap, ecmap, ecmapinv, ec2genes);
-      if (ec == -1) {
-        ec = intersect_ecs_with_genes(ecs, genemap, ecmap, ecmapinv, ec2genes);              
->>>>>>> 4d71805b
         if (ec == -1) {
           ec = intersect_ecs_with_genes(ecs, genemap, ecmap, ecmapinv, ec2genes);              
           if (ec == -1) {
