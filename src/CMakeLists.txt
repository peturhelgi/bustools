file(GLOB sources *.cpp *c)
file(GLOB headers *.hpp *.h)

list(REMOVE_ITEM sources bustools_main.cpp)


add_library(bustools_core ${sources} ${headers})
target_include_directories(bustools_core PUBLIC ${CMAKE_CURRENT_SOURCE_DIR})

add_executable(bustools bustools_main.cpp)

find_package( Threads REQUIRED )
target_link_libraries(bustools bustools_core pthread)

if(LINK MATCHES static)
    set(BUILD_SHARED_LIBS OFF)

    if (UNIX AND NOT APPLE)
        set(CMAKE_EXE_LINKER_FLAGS  "-static -static-libstdc++")
        SET(CMAKE_FIND_LIBRARY_SUFFIXES ".a")
        set(CMAKE_EXE_LINKER_FLAGS  "-static -static-libgcc -static-libstdc++")
    endif(UNIX AND NOT APPLE)

    SET_TARGET_PROPERTIES(bustools PROPERTIES LINK_SEARCH_END_STATIC 1)
endif(LINK MATCHES static)

 find_package( ZLIB REQUIRED )
 target_link_libraries(bustools ${ZLIB_LIBRARIES})

 if ( ZLIB_FOUND )
     include_directories( ${ZLIB_INCLUDE_DIRS} )
 else()
   message(FATAL_ERROR "zlib not found. Required for reading FASTQ files" )
 endif( ZLIB_FOUND )
<<<<<<< HEAD
=======

include_directories(../dependencies/CppNumericalSolvers-v1/include)
include_directories(../dependencies/eigen-3.3.7)
include_directories(../dependencies/LBFGSpp-2020-03-06/include)

>>>>>>> 4d71805b

if(LINK MATCHES static)
    if (UNIX AND NOT APPLE)
        target_link_libraries(bustools librt.a)
    endif()
else()
    if (UNIX AND NOT APPLE)
        target_link_libraries(bustools rt)
    endif()
endif(LINK MATCHES static)

install(TARGETS bustools DESTINATION bin)<|MERGE_RESOLUTION|>--- conflicted
+++ resolved
@@ -32,14 +32,11 @@
  else()
    message(FATAL_ERROR "zlib not found. Required for reading FASTQ files" )
  endif( ZLIB_FOUND )
-<<<<<<< HEAD
-=======
 
 include_directories(../dependencies/CppNumericalSolvers-v1/include)
 include_directories(../dependencies/eigen-3.3.7)
 include_directories(../dependencies/LBFGSpp-2020-03-06/include)
 
->>>>>>> 4d71805b
 
 if(LINK MATCHES static)
     if (UNIX AND NOT APPLE)
