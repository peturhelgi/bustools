--- conflicted
+++ resolved
@@ -8,8 +8,6 @@
 
 #ifdef _WIN64
 #include <windows.h>
-#else
-#include <wordexp.h>
 #endif
 
 #include <iostream>
@@ -32,16 +30,9 @@
 #include "bustools_inspect.h"
 #include "bustools_linker.h"
 #include "bustools_capture.h"
-<<<<<<< HEAD
 #include "bustools_correct.h"
-=======
 #include "bustools_merge.h"
 #include "bustools_extract.h"
-
-
-#define DUMP_FLAGS 1
-
->>>>>>> 525e85ea
 
 
 int my_mkdir(const char *path, mode_t mode) {
@@ -52,32 +43,6 @@
   #endif
 }
 
-std::string my_wordexp(const char *path) {
-  std::string ret;
-
-#ifdef _WIN64
-  char *w = new char[4096];
-  auto err = ExpandEnvironmentStrings(path, w, 4094);
-  if (err > 4094) {
-    std::cerr << "Error: path " << path << " is too long" << std::endl;
-  } else if (!err) {
-    std::cerr << "Error: unable to expand " << path << std::endl;
-  } else {
-    ret = std::string(w);
-  }
-  delete[] w;
-#else
-  wordexp_t w;
-  if (wordexp(path, &w, 0)) {
-    std::cerr << "Error: unable to expand " << path << std::endl;
-  } else {
-    ret = std::string(w.we_wordv[0]);
-  }
-  wordfree(&w);
-#endif
-
-  return ret;
-}
 
 bool checkFileExists(const std::string &fn) {
   struct stat stFileInfo;
@@ -342,11 +307,12 @@
 
 void parse_ProgramOptions_dump(int argc, char **argv, Bustools_opt& opt) {
 
-  const char* opt_string = "o:p";
+  const char* opt_string = "o:pf";
 
   static struct option long_options[] = {
     {"output",          required_argument,  0, 'o'},
     {"pipe",            no_argument, 0, 'p'},
+    {"flags",           no_argument, 0, 'f'},
     {0,                 0,                  0,  0 }
   };
 
@@ -360,6 +326,10 @@
       break;
     case 'p':
       opt.stream_out = true;
+      break;
+    case 'f':
+      opt.text_dumpflags = true;
+      break;
     default:
       break;
     }
@@ -601,9 +571,6 @@
         break;
       case 'f':
         opt.fastq = parseList(optarg);
-        for (auto &elt : opt.fastq) {
-          elt = my_wordexp(elt.c_str());
-        }
         break;
       case 'N':
         opt.nFastqs = std::stoi(optarg);
@@ -768,7 +735,6 @@
         }
       }
     }
-<<<<<<< HEAD
 
     // check if output directory exists or if we can create it
     if (checkDirectoryExists(opt.output.c_str())) {
@@ -781,8 +747,6 @@
         ret = false;
       }
     }
-=======
->>>>>>> 525e85ea
   }
 
   return ret;
@@ -944,7 +908,6 @@
 
   // check for output directory
   if (opt.output.empty()) {
-<<<<<<< HEAD
     std::cerr << "Error: Missing output directory" << std::endl;
     ret = false;
   } else {
@@ -960,27 +923,6 @@
   }
 
   
-=======
-    std::cerr << "Error: missing output directory" << std::endl;
-  } else {
-    // check if output directory exists or if we can create it
-    struct stat stFileInfo;
-    auto intStat = stat(opt.output.c_str(), &stFileInfo);
-    if (intStat == 0) {
-      // file/dir exits
-      if (!S_ISDIR(stFileInfo.st_mode)) {
-        std::cerr << "Error: file " << opt.output << " exists and is not a directory" << std::endl;
-        ret = false;
-      } 
-    } else {
-      // create directory
-      if (my_mkdir(opt.output.c_str(), 0777) == -1) {
-        std::cerr << "Error: could not create directory " << opt.output << std::endl;
-        ret = false;
-      }
-    }
-  }
->>>>>>> 525e85ea
 
   if (opt.files.size() == 0) {
     std::cerr << "Error: Missing BUS input files" << std::endl;
@@ -1507,11 +1449,11 @@
             }
             nr += rc;
             for (size_t i = 0; i < rc; i++) {
-              o << binaryToString(p[i].barcode, bclen) << "\t" << binaryToString(p[i].UMI,umilen) << "\t" << p[i].ec << "\t" << p[i].count
-#if DUMP_FLAGS
-                << "\t" << p[i].flags
-#endif
-                << "\n";        
+              o << binaryToString(p[i].barcode, bclen) << "\t" << binaryToString(p[i].UMI,umilen) << "\t" << p[i].ec << "\t" << p[i].count;
+              if (opt.text_dumpflags) {
+                o << "\t" << p[i].flags;
+              }
+              o << "\n";        
             }
           }
         }
@@ -1531,163 +1473,7 @@
       }
       parse_ProgramOptions_correct(argc-1, argv+1, opt);
       if (check_ProgramOptions_correct(opt)) { //Program options are valid
-        bustools_correct(opt);
-        
-<<<<<<< HEAD
-=======
-        uint32_t bclen = 0; 
-        uint32_t wc_bclen = 0;
-        uint32_t umilen = 0;
-        BUSHeader h;
-        size_t nr = 0;
-        size_t N = 100000;
-        BUSData* p = new BUSData[N];
-        char magic[4];      
-        uint32_t version = 0;
-        size_t stat_white = 0;
-        size_t stat_corr = 0;
-        size_t stat_uncorr = 0;
-
-        std::ifstream wf(opt.whitelist, std::ios::in);
-        std::string line;
-        line.reserve(100);
-        std::unordered_set<uint64_t> wbc;
-        wbc.reserve(100000);
-        uint32_t f = 0;
-        while(std::getline(wf, line)) {
-          if (wc_bclen == 0) {
-            wc_bclen = line.size();
-          }
-          uint64_t bc = stringToBinary(line, f);
-          wbc.insert(bc);          
-        }
-        wf.close();
-
-        std::cerr << "Found " << wbc.size() << " barcodes in the whitelist" << std::endl;
-
-        std::unordered_map<uint64_t, uint64_t> correct;
-        correct.reserve(wbc.size()*3*wc_bclen);
-        // whitelisted barcodes correct to themselves
-        for (uint64_t b : wbc) {
-          correct.insert({b,b});
-        }
-        // include hamming distance 1 to all codewords
-        std::vector<uint64_t> bad_y;
-        for (auto x : wbc) {
-          // insert all hamming distance one
-          size_t sh = wc_bclen-1;          
-
-          for (size_t i = 0; i < wc_bclen; ++i) {
-            for (uint64_t d = 1; d <= 3; d++) {
-              uint64_t y = x ^ (d << (2*sh));
-              if (correct.find(y) != correct.end()) {
-                bad_y.push_back(y);
-              } else {
-                correct.insert({y,x});
-              }
-            }                
-            sh--;
-          }
-        }
-
-        // paranoia about error correcting
-        int removed_ys = 0;
-        for (auto y : bad_y) {
-          if (wbc.find(y) == wbc.end()) {
-            if (correct.erase(y)>0) { // duplicates are fine
-              removed_ys++;
-            }
-          }
-        }
-
-        std::cerr << "Number of hamming dist 1 barcodes = " << correct.size() << std::endl;
-        
-        std::streambuf *buf = nullptr;
-        std::ofstream busf_out;
-        
-        if (!opt.stream_out) {
-          busf_out.open(opt.output , std::ios::out | std::ios::binary);
-          buf = busf_out.rdbuf();
-        } else {
-          buf = std::cout.rdbuf();
-        }
-        std::ostream bus_out(buf);
-
-        bool outheader_written = false;
-        
-        nr = 0;
-        BUSData bd;
-        for (const auto& infn : opt.files) { 
-          std::streambuf *inbuf;
-          std::ifstream inf;
-          if (!opt.stream_in) {
-            inf.open(infn.c_str(), std::ios::binary);
-            inbuf = inf.rdbuf();
-          } else {
-            inbuf = std::cin.rdbuf();
-          }
-          std::istream in(inbuf);          
-          parseHeader(in, h);
-
-          if (!outheader_written) {
-            writeHeader(bus_out, h);
-            outheader_written = true;
-          }
-
-          if (bclen == 0) {
-            bclen = h.bclen;
-
-            if (bclen != wc_bclen) { 
-              std::cerr << "Error: barcode length and whitelist length differ, barcodes = " << bclen << ", whitelist = " << wc_bclen << std::endl
-                        << "       check that your whitelist matches the technology used" << std::endl;
-
-              exit(1);
-            }
-          }
-          if (umilen == 0) {
-            umilen = h.umilen;
-          }
-
-          int rc = 0;
-          while (true) {
-            in.read((char*)p, N*sizeof(BUSData));
-            size_t rc = in.gcount() / sizeof(BUSData);
-            if (rc == 0) {
-              break;
-            }
-            nr +=rc;
-
-            for (size_t i = 0; i < rc; i++) {
-              bd = p[i];
-              auto it = correct.find(bd.barcode);
-              if (it != correct.end()) {
-                if (bd.barcode != it->second) {
-                  bd.barcode = it->second;
-                  stat_corr++;
-                } else {
-                  stat_white++;
-                }
-                // bd.count = 1;
-                bus_out.write((char*) &bd, sizeof(bd));
-              } else {
-                stat_uncorr++;
-              }
-            }
-          }
-        }
-
-        std::cerr << "Processed " << nr << " bus records" << std::endl
-        << "In whitelist = " << stat_white << std::endl
-        << "Corrected = " << stat_corr << std::endl
-        << "Uncorrected = " << stat_uncorr << std::endl;
-
-
-        if (!opt.stream_out) {
-          busf_out.close();
-        }
-
-        delete[] p; p = nullptr;
->>>>>>> 525e85ea
+        bustools_correct(opt);        
       } else {
         Bustools_dump_Usage();
         exit(1);
