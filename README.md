--- conflicted
+++ resolved
@@ -50,7 +50,6 @@
 > bustools 
 Usage: bustools <CMD> [arguments] ..
 
-<<<<<<< HEAD
 Where <CMD> can be one of: 
 
 capture         Capture records from a BUS file
@@ -62,21 +61,53 @@
 sort            Sort a BUS file by barcodes and UMIs
 text            Convert a binary BUS file to a tab-delimited text file
 whitelist       Generate a whitelist from a BUS file
-=======
-Where <CMD> can be one of:
-
-sort            Sort bus file by barcodes and UMI
-text            Output as tab separated text file
-correct         Error correct bus files
-count           Generate count matrices from bus file
-capture         Capture reads mapping to a transcript capture list
->>>>>>> 26c8b2f5
 
 Running bustools <CMD> without arguments prints usage information for <CMD>
 ~~~
 
-
-### Inspect
+### capture
+`bustools capture` can separate BUS files into multiple files according to the capture criteria.
+
+~~~
+Usage: bustools capture [options] bus-files
+
+Options: 
+-o, --output          Directory for output 
+-c, --capture         List of transcripts to capture
+-e, --ecmap           File for mapping equivalence classes to transcripts
+-t, --txnames         File with names of transcripts
+~~~
+
+
+### correct
+BUS files can be barcode error corrected with respect to a technology-specific whitelist of barcodes using `bustools correct`.
+
+~~~
+> bustools correct
+Usage: bustools correct [options] bus-files
+
+Options: 
+-o, --output          File for corrected bus output
+-w, --whitelist       File of whitelisted barcodes to correct to
+-p, --pipe            Write to standard output
+~~~
+
+### count
+BUS files can be converted into a barcode-feature matrix, where the feature can be TCCs (Transcript Compatibility Counts) or genes using `bustools count`.
+
+~~~
+> bustools count
+Usage: bustools count [options] bus-files
+
+Options: 
+-o, --output          File for corrected bus output
+-g, --genemap         File for mapping transcripts to genes
+-e, --ecmap           File for mapping equivalence classes to transcripts
+-t, --txnames         File with names of transcripts
+--genecounts          Aggregate counts to genes only
+~~~
+
+### inspect
 A report summarizing the contents of a sorted BUS file can be output either to standard out or to a JSON file for further analysis using `bustools inspect`.
 
 ~~~
@@ -120,7 +151,7 @@
 Number of reads with barcode in agreement with whitelist: 3281671 (95.623992%)
 ~~~
 
-### Linker
+### linker
 `bustools linker` removes specified section of barcode in BUS files.
 
 ~~~
@@ -134,7 +165,7 @@
 
 If `--start` is -1, the removed section begins at beginning of barcode. Likewise, if `--end` is -1, the removed section ends at the end of the barcode. BUS files should contain barcodes of the same length.
 
-### Project
+### project
 The `kallisto bus` command maps reads to a set of transcripts. `bustools project` takes as input kallisto's (sorted) output and a transcript to gene map (tr2g file), and outputs a BUS file, a matrix.ec file, and a list of genes, which collectively map each read to a set of genes.
 
 ~~~
@@ -148,7 +179,7 @@
 -p, --pipe            Write to standard output
 ~~~
 
-### Sorting
+### sort
 
 Raw BUS output from pseudoalignment programs may be unsorted. To simply and accelerate downstream processing BUS files can be sorted using `bustools sort`
 
@@ -167,7 +198,7 @@
 
 This will create a new BUS file where the BUS records are sorted by barcode first, UMI second, and equivalence class third.
 
-### Text
+### text
 
 BUS files can be converted to a tab-separated format for easy inspection and processing using shell scripts or high level languages with `bustools text`.
 
@@ -179,8 +210,7 @@
 -o, --output          File for text output
 ~~~
 
-<<<<<<< HEAD
-### Whitelist
+### whitelist
 `bustools whitelist` generates a whitelist based on the barcodes in a sorted BUS file.
 
 ~~~
@@ -191,47 +221,4 @@
 -f, --threshold     Minimum number of times a barcode must appear to be included in whitelist
 ~~~
 
-`--threshold` is a (highly) optional parameter. If not provided, `bustools whitelist` will determine a threshold based on the first 200 to 100,200 records.
-=======
-### Correct
-BUS files can be barcode error corrected with respect to a technology-specific whitelist of barcodes using `bustools correct`.
-
-~~~
-> bustools correct
-Usage: bustools correct [options] bus-files
-
-Options: 
--o, --output          File for corrected bus output
--w, --whitelist       File of whitelisted barcodes to correct to
--p, --pipe            Write to standard output
-~~~
-
-### Count
-BUS files can be converted into a barcode-feature matrix, where the feature can be TCCs (Transcript Compatibility Counts) or genes using `bustools count`.
-
-~~~
-> bustools count
-Usage: bustools count [options] bus-files
-
-Options: 
--o, --output          File for corrected bus output
--g, --genemap         File for mapping transcripts to genes
--e, --ecmap           File for mapping equivalence classes to transcripts
--t, --txnames         File with names of transcripts
---genecounts          Aggregate counts to genes only
-~~~
-
-### Capture
-`bustools capture` can separate BUS files into multiple files according to the capture criteria.
-
-~~~
-Usage: bustools capture [options] bus-files
-
-Options: 
--o, --output          Directory for output 
--c, --capture         List of transcripts to capture
--e, --ecmap           File for mapping equivalence classes to transcripts
--t, --txnames         File with names of transcripts
-~~~
-
->>>>>>> 26c8b2f5
+`--threshold` is a (highly) optional parameter. If not provided, `bustools whitelist` will determine a threshold based on the first 200 to 100,200 records.